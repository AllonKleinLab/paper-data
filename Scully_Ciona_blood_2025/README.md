--- conflicted
+++ resolved
@@ -22,9 +22,5 @@
 - `differentiation_hierarchy_analysis/` contains scripts for performing differentiation hierarchy anlaysis on the data.
 
 ### Subfolder `cross_species_comparisons/`
-<<<<<<< HEAD
 - `gs_plots/` contains scripts for making generalized Sankey (GS) plots and calculating Jaccard similarity scores.
-- `coexpression_conservation/` contains scripts for quantifying gene coexpression conservation.
-=======
-- `gs_plots/` contains scripts for making generalized Sankey (GS) plots and calculating Jaccard similarity scores.
->>>>>>> 458e83b9
+- `coexpression_conservation/` contains scripts for quantifying gene coexpression conservation.